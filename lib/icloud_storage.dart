import 'dart:async';
import 'dart:convert';
import 'dart:typed_data';
import 'icloud_storage_platform_interface.dart';
import 'models/exceptions.dart';
import 'models/icloud_file.dart';
export 'models/exceptions.dart';
export 'models/icloud_file.dart';

/// The main class for the plugin. Contains all the API's needed for listing,
/// uploading, downloading and deleting files.
///
/// ## 🏆 Recommended API Hierarchy (Use in this order)
///
/// **PRIMARY (90% of use cases - most efficient):**
/// - `readDocument()` / `readJsonDocument()` - Smart file reading with auto-download
/// - `writeDocument()` / `writeJsonDocument()` - Safe writing with conflict resolution
/// - `documentExists()` - Efficient file existence checking
///
/// **COMPATIBILITY (10% of use cases - when you need progress monitoring):**
/// - `downloadAndRead()` - Combined download+read with progress callbacks
///
/// **ADVANCED (Power users - explicit control):**
/// - `download()` - Explicit downloading for caching/batch operations
/// - `upload()` - File uploading with progress monitoring
/// - `gather()` - File listing and metadata
///
/// ## Understanding iCloud Storage Locations
///
/// Files in an iCloud container can be stored in different locations:
///
/// - **Container Root** (default): Files sync across devices but are NOT
///   visible in the Files app. Use for app settings, databases, etc.
///   Example: `await upload(relativePath: 'settings.json')`
///
/// - **Documents Directory**: Files are visible in the Files app and can be
///   managed by users. Use for user documents, exports, etc.
///   Example: `await upload(relativePath: 'Documents/report.pdf')`
///
/// - **Data Directory**: For temporary or cache files that shouldn't sync.
///   Example: `await upload(relativePath: 'Data/cache.tmp')`
class ICloudStorage {
  /// The directory name for files that should be visible in the Files app.
  /// Files stored under this directory will appear in iCloud Drive and be
  /// accessible through the Files app.
  static const String documentsDirectory = 'Documents';

  /// The directory name for temporary files that should not sync to iCloud.
  /// Use this for cache files or temporary data.
  static const String dataDirectory = 'Data';

  /// Storage visibility options for files
  static const String visibilityPrivate = 'private';
  static const String visibilityPublic = 'public';
  static const String visibilityTemporary = 'temporary';

  /// Check if iCloud is available and user is logged in
  ///
  /// Returns true if iCloud is available and user is logged in, false otherwise
  static Future<bool> icloudAvailable() async {
    return await ICloudStoragePlatform.instance.icloudAvailable();
  }

  /// Get all the files' meta data from iCloud container
  ///
  /// [containerId] is the iCloud Container Id.
  ///
  /// [onUpdate] is an optional paramater can be used as a callback when the
  /// list of files are updated. It won't be triggered when the function
  /// initially returns the list of files
  ///
  /// Returns a list of ALL files in the container, including:
  /// - Files in the root (app-private, not visible in Files app)
  /// - Files in Documents/ (visible in Files app)
  /// - Files in any subdirectories
  ///
  /// The relativePath in each ICloudFile will reflect the full path from
  /// the container root, e.g., "Documents/myfile.pdf" or "data/config.json"
  static Future<List<ICloudFile>> gather({
    required String containerId,
    StreamHandler<List<ICloudFile>>? onUpdate,
  }) async {
    return await ICloudStoragePlatform.instance.gather(
      containerId: containerId,
      onUpdate: onUpdate,
    );
  }

  /// Get the absolute path to the iCloud container
  ///
  /// [containerId] is the iCloud Container Id.
  ///
  /// Returns the root path of the iCloud container, or null if unavailable.
  ///
  /// **Understanding the container structure**:
  /// ```
  /// [returned path]/
  /// ├── Documents/     ← Files here are visible in Files app
  /// ├── Data/          ← App-private data
  /// └── [root files]   ← Files here sync but are NOT visible in Files app
  /// ```
  ///
  /// Example usage:
  /// ```dart
  /// final containerPath = await ICloudStorage.getContainerPath(
  ///   containerId: 'your.container.id',
  /// );
  /// if (containerPath != null) {
  ///   // For Files app visibility
  ///   final visibleFile = File('$containerPath/Documents/myfile.txt');
  ///
  ///   // For app-private storage
  ///   final privateFile = File('$containerPath/appdata.db');
  /// }
  /// ```
  static Future<String?> getContainerPath({
    required String containerId,
  }) async {
    return await ICloudStoragePlatform.instance.getContainerPath(
      containerId: containerId,
    );
  }

  /// Initiate to upload a file to iCloud
  ///
  /// [containerId] is the iCloud Container Id.
  ///
  /// [filePath] is the full path of the local file
  ///
  /// [destinationRelativePath] is the relative path of the file you want to
  /// store in iCloud. If not specified, the name of the local file name is
  /// used.
  ///
  /// **Important**: Files are stored relative to the container root by default.
  /// - To make files visible in the Files app, prefix with 'Documents/'
  ///   Example: 'Documents/myfile.pdf'
  /// - For app-private files, use any other path or the root
  ///   Example: 'settings/config.json' or just 'data.db'
  ///
  /// [onProgress] is an optional callback to track the progress of the
<<<<<<< HEAD
  /// upload. It takes a stream of double values (percentage of data uploaded).
=======
  /// upload. It takes a Stream&lt;double&gt; as input, which is the percentage of
  /// the data being uploaded.
>>>>>>> 3c714ce9
  ///
  /// The returned future completes without waiting for the file to be uploaded
  /// to iCloud
  static Future<void> upload({
    required String containerId,
    required String filePath,
    String? destinationRelativePath,
    StreamHandler<double>? onProgress,
  }) async {
    if (filePath.trim().isEmpty) {
      throw InvalidArgumentException('invalid filePath: $filePath');
    }

    final destination = destinationRelativePath ?? filePath.split('/').last;

    if (!_validateRelativePath(destination)) {
      throw InvalidArgumentException(
          'invalid destination relative path: $destination');
    }

    await ICloudStoragePlatform.instance.upload(
      containerId: containerId,
      filePath: filePath,
      destinationRelativePath: destination,
      onProgress: onProgress,
    );
  }

  /// Initiate to download a file from iCloud
  ///
  /// [containerId] is the iCloud Container Id.
  ///
  /// [relativePath] is the relative path of the file on iCloud, such as file1
  /// or folder/myfile2. For files in the Documents directory visible in Files
  /// app, include the Documents prefix: "Documents/myfile.pdf"
  ///
  /// **Note**: This method downloads files in-place within the iCloud container.
  /// The file remains at its original location and is made available locally.
  /// To access the downloaded file, use getContainerPath() and append the
  /// relativePath.
  ///
  /// **🚨 CRITICAL WARNING**: After download completes, do NOT read the file
  /// directly using standard file operations as this may cause NSCocoaErrorDomain
  /// Code=257 permission errors. Instead:
  /// - **RECOMMENDED**: Use `readDocument()` for efficient, safe file reading
  /// - Use `downloadAndRead()` for combined download+read operations
  /// - Or implement NSFileCoordinator/UIDocument/NSDocument manually
  ///
  /// **💡 TIP**: For most use cases, skip this method and use `readDocument()`
  /// directly - it's more efficient and handles downloading automatically.
  ///
  /// [onProgress] is an optional callback to track the progress of the
<<<<<<< HEAD
  /// download. It takes a stream of double values (percentage of data
  /// downloaded).
=======
  /// download. It takes a Stream&lt;double&gt; as input, which is the percentage of
  /// the data being downloaded.
>>>>>>> 3c714ce9
  ///
  /// Returns true if the download was initiated successfully, false otherwise.
  /// The returned future completes without waiting for the file to be
  /// downloaded
  static Future<bool> download({
    required String containerId,
    required String relativePath,
    StreamHandler<double>? onProgress,
  }) async {
    if (!_validateRelativePath(relativePath)) {
      throw InvalidArgumentException('invalid relativePath: $relativePath');
    }

    return await ICloudStoragePlatform.instance.download(
      containerId: containerId,
      relativePath: relativePath,
      onProgress: onProgress,
    );
  }

  /// Download a file from iCloud and safely read its contents
  ///
  /// **COMPATIBILITY METHOD**: Consider using `readDocument()` instead for better
  /// performance and efficiency.
  ///
  /// This method combines download and reading to prevent permission errors
  /// that occur when trying to read iCloud files directly without proper
  /// coordination. However, it always performs a download operation even if
  /// the file is already available locally.
  ///
  /// **When to use this method**:
  /// - When you specifically need download progress monitoring
  /// - When migrating from unsafe download() + manual file reading patterns
  /// - For compatibility with existing code
  ///
  /// **Better alternative**: Use `readDocument()` which automatically handles
  /// downloading only when needed and is more efficient.
  ///
  /// [containerId] is the iCloud Container Id.
  ///
  /// [relativePath] is the relative path of the file on iCloud, such as file1
  /// or folder/myfile2. For files in the Documents directory visible in Files
  /// app, include the Documents prefix: "Documents/myfile.pdf"
  ///
  /// [onProgress] is an optional callback to track the progress of the
  /// download. It takes a Stream&lt;double&gt; as input, which is the percentage of
  /// the data being downloaded.
  ///
  /// Returns the file contents as Uint8List, or null if the file doesn't exist.
  ///
  /// Example:
  /// ```dart
  /// // ✅ BETTER: Use readDocument() for most cases
  /// final bytes = await ICloudStorage.readDocument(...);
  ///
  /// // ⚠️ COMPATIBILITY: Use this only if you need progress monitoring
  /// final bytes = await ICloudStorage.downloadAndRead(
  ///   containerId: 'iCloud.com.example.app',
  ///   relativePath: 'Documents/large-file.pdf',
  ///   onProgress: (stream) => stream.listen((progress) =>
  ///     print('Progress: ${(progress * 100).toStringAsFixed(1)}%')
  ///   ),
  /// );
  /// ```
  static Future<Uint8List?> downloadAndRead({
    required String containerId,
    required String relativePath,
    StreamHandler<double>? onProgress,
  }) async {
    if (!_validateRelativePath(relativePath)) {
      throw InvalidArgumentException('invalid relativePath: $relativePath');
    }

    return await ICloudStoragePlatform.instance.downloadAndRead(
      containerId: containerId,
      relativePath: relativePath,
      onProgress: onProgress,
    );
  }

  /// Delete a file from iCloud container directory, whether it is been
  /// downloaded or not
  ///
  /// [containerId] is the iCloud Container Id.
  ///
  /// [relativePath] is the relative path of the file on iCloud, such as file1
  /// or folder/file2
  ///
  /// PlatformException with code PlatformExceptionCode.fileNotFound will be
  /// thrown if the file does not exist
  static Future<void> delete({
    required String containerId,
    required String relativePath,
  }) async {
    if (!_validateRelativePath(relativePath)) {
      throw InvalidArgumentException('invalid relativePath: $relativePath');
    }

    await ICloudStoragePlatform.instance.delete(
      containerId: containerId,
      relativePath: relativePath,
    );
  }

  /// Move a file from one location to another in the iCloud container
  ///
  /// [containerId] is the iCloud Container Id.
  ///
  /// [fromRelativePath] is the relative path of the file to be moved, such as
  /// folder1/file
  ///
  /// [toRelativePath] is the relative path to move to, such as folder2/file
  ///
  /// PlatformException with code PlatformExceptionCode.fileNotFound will be
  /// thrown if the file does not exist
  static Future<void> move({
    required String containerId,
    required String fromRelativePath,
    required String toRelativePath,
  }) async {
    if (!_validateRelativePath(fromRelativePath)) {
      throw InvalidArgumentException(
          'invalid relativePath: (from) $fromRelativePath');
    }

    if (!_validateRelativePath(toRelativePath)) {
      throw InvalidArgumentException(
          'invalid relativePath: (to) $toRelativePath');
    }

    await ICloudStoragePlatform.instance.move(
      containerId: containerId,
      fromRelativePath: fromRelativePath,
      toRelativePath: toRelativePath,
    );
  }

  /// Rename a file in the iCloud container
  ///
  /// [containerId] is the iCloud Container Id.
  ///
  /// [relativePath] is the relative path of the file to be renamed, such as
  /// file1 or folder/file1
  ///
  /// [newName] is the name of the file to be renamed to. It is not a relative
  /// path.
  ///
  /// PlatformException with code PlatformExceptionCode.fileNotFound will be
  /// thrown if the file does not exist
  static Future<void> rename({
    required String containerId,
    required String relativePath,
    required String newName,
  }) async {
    if (!_validateRelativePath(relativePath)) {
      throw InvalidArgumentException('invalid relativePath: $relativePath');
    }

    if (!_validateFileName(newName)) {
      throw InvalidArgumentException('invalid newName: $newName');
    }

    await move(
      containerId: containerId,
      fromRelativePath: relativePath,
      toRelativePath:
          relativePath.substring(0, relativePath.lastIndexOf('/') + 1) +
              newName,
    );
  }

  /// Private method to validate relative path; each part must be valid name
  static bool _validateRelativePath(String path) {
    final fileOrDirNames = path.split('/');
    if (fileOrDirNames.isEmpty) return false;

    return fileOrDirNames.every((name) => _validateFileName(name));
  }

  /// Private method to validate file name. It shall not contain '/' or ':', and
  /// it shall not start with '.', and the length shall be greater than 0 and
  /// less than 255.
  static bool _validateFileName(String name) => !(name.isEmpty ||
      name.length > 255 ||
      RegExp(r"([:/]+)|(^[.].*$)").hasMatch(name));

  /// Upload a file to the Documents directory (visible in Files app)
  ///
  /// This is a convenience method that automatically prefixes the destination
  /// path with 'Documents/' to ensure the file is visible in the Files app.
  ///
  /// [containerId] is the iCloud Container Id.
  ///
  /// [filePath] is the full path of the local file
  ///
  /// [destinationRelativePath] is the relative path within the Documents
  /// directory. If not specified, the local file name is used.
  /// Example: 'reports/2023/report.pdf' becomes 'Documents/reports/2023/report.pdf'
  ///
  /// [onProgress] is an optional callback to track upload progress
  static Future<void> uploadToDocuments({
    required String containerId,
    required String filePath,
    String? destinationRelativePath,
    StreamHandler<double>? onProgress,
  }) async {
    final destination = destinationRelativePath ?? filePath.split('/').last;

    await upload(
      containerId: containerId,
      filePath: filePath,
      destinationRelativePath: '$documentsDirectory/$destination',
      onProgress: onProgress,
    );
  }

  /// Upload a file to app-private storage (not visible in Files app)
  ///
  /// This is a convenience method that makes it explicit the file will be
  /// stored in the app's private iCloud container, not visible to users
  /// in the Files app.
  ///
  /// [containerId] is the iCloud Container Id.
  ///
  /// [filePath] is the full path of the local file
  ///
  /// [destinationRelativePath] is the relative path within the container root.
  /// If not specified, the local file name is used.
  ///
  /// [onProgress] is an optional callback to track upload progress
  static Future<void> uploadPrivate({
    required String containerId,
    required String filePath,
    String? destinationRelativePath,
    StreamHandler<double>? onProgress,
  }) async {
    // This is effectively the same as upload(), but the method name
    // makes the intent clear
    await upload(
      containerId: containerId,
      filePath: filePath,
      destinationRelativePath: destinationRelativePath,
      onProgress: onProgress,
    );
  }

  /// Download a file from the Documents directory (Files app visible location)
  ///
  /// This is a convenience method that automatically prefixes the path
  /// with 'Documents/' to download files from the Files app visible location.
  ///
  /// [containerId] is the iCloud Container Id.
  ///
  /// [relativePath] is the relative path within the Documents directory
  /// Example: 'report.pdf' becomes 'Documents/report.pdf'
  ///
  /// [onProgress] is an optional callback to track download progress
  static Future<bool> downloadFromDocuments({
    required String containerId,
    required String relativePath,
    StreamHandler<double>? onProgress,
  }) async {
    return await download(
      containerId: containerId,
      relativePath: '$documentsDirectory/$relativePath',
      onProgress: onProgress,
    );
  }

  /// Check if a file exists in iCloud without downloading it
  ///
  /// [containerId] is the iCloud Container Id.
  ///
  /// [relativePath] is the relative path of the file to check, such as file1
  /// or folder/file2 or Documents/myfile.pdf
  ///
  /// Returns true if the file exists, false otherwise
  static Future<bool> exists({
    required String containerId,
    required String relativePath,
  }) async {
    if (!_validateRelativePath(relativePath)) {
      throw InvalidArgumentException('invalid relativePath: $relativePath');
    }

    try {
      final files = await gather(containerId: containerId);
      return files.any((file) => file.relativePath == relativePath);
    } catch (e) {
      // If we can't gather files, assume file doesn't exist
      return false;
    }
  }

  /// Copy a file within the iCloud container
  ///
  /// [containerId] is the iCloud Container Id.
  ///
  /// [fromRelativePath] is the relative path of the source file
  ///
  /// [toRelativePath] is the relative path of the destination file
  ///
  /// The destination file will be overwritten if it exists.
  /// Parent directories will be created if needed.
  ///
  /// Throws PlatformException if the source file doesn't exist
  static Future<void> copy({
    required String containerId,
    required String fromRelativePath,
    required String toRelativePath,
  }) async {
    if (!_validateRelativePath(fromRelativePath)) {
      throw InvalidArgumentException(
          'invalid relativePath: (from) $fromRelativePath');
    }

    if (!_validateRelativePath(toRelativePath)) {
      throw InvalidArgumentException(
          'invalid relativePath: (to) $toRelativePath');
    }

    await ICloudStoragePlatform.instance.copy(
      containerId: containerId,
      fromRelativePath: fromRelativePath,
      toRelativePath: toRelativePath,
    );
  }

  /// Get metadata for a specific file without downloading it
  ///
  /// [containerId] is the iCloud Container Id.
  ///
  /// [relativePath] is the relative path of the file to get metadata for
  ///
  /// Returns the ICloudFile metadata if the file exists, null otherwise
  static Future<ICloudFile?> getMetadata({
    required String containerId,
    required String relativePath,
  }) async {
    if (!_validateRelativePath(relativePath)) {
      throw InvalidArgumentException('invalid relativePath: $relativePath');
    }

    try {
      final files = await gather(containerId: containerId);
      try {
        return files.firstWhere((file) => file.relativePath == relativePath);
      } on StateError {
        // firstWhere throws StateError when no element is found
        return null;
      }
    } catch (e) {
      return null;
    }
  }

  /// Read a document from iCloud safely
  ///
  /// **RECOMMENDED METHOD**: This is the preferred way to read iCloud files.
  ///
  /// This method uses UIDocument/NSDocument internally to ensure proper
  /// file coordination and prevent permission errors. It automatically
  /// handles downloading if the file exists in iCloud but isn't local yet.
  ///
  /// **Performance**: More efficient than download() + manual reading because:
  /// - No redundant downloads if file is already local
  /// - Automatic iCloud coordination via UIDocument/NSDocument
  /// - Single operation instead of download-then-read pattern
  ///
  /// [containerId] is the iCloud Container Id.
  ///
  /// [relativePath] is the relative path of the file on iCloud
  ///
  /// Returns null if the file doesn't exist.
  ///
  /// **Use this instead of**: download() followed by manual file reading
  ///
  /// Example:
  /// ```dart
  /// // ✅ RECOMMENDED: Simple, efficient, safe
  /// final bytes = await ICloudStorage.readDocument(
  ///   containerId: 'iCloud.com.example.app',
  ///   relativePath: 'Documents/settings.json',
  /// );
  /// if (bytes != null) {
  ///   final json = utf8.decode(bytes);
  ///   final settings = jsonDecode(json);
  /// }
  ///
  /// // ❌ AVOID: Manual pattern that can cause permission errors
  /// // await ICloudStorage.download(...);
  /// // final file = File('$containerPath/settings.json');
  /// // final content = await file.readAsString(); // Can fail!
  /// ```
  static Future<Uint8List?> readDocument({
    required String containerId,
    required String relativePath,
  }) async {
    if (!_validateRelativePath(relativePath)) {
      throw InvalidArgumentException('invalid relativePath: $relativePath');
    }

    return await ICloudStoragePlatform.instance.readDocument(
      containerId: containerId,
      relativePath: relativePath,
    );
  }

  /// Write a document to iCloud safely
  ///
  /// This method uses UIDocument/NSDocument internally to ensure proper
  /// file coordination, conflict resolution, and version tracking.
  ///
  /// [containerId] is the iCloud Container Id.
  ///
  /// [relativePath] is the relative path of the file on iCloud
  ///
  /// [data] is the content to write to the file
  ///
  /// Creates the file if it doesn't exist, updates if it does.
  ///
  /// Example:
  /// ```dart
  /// final data = {'setting1': true, 'setting2': 42};
  /// final json = jsonEncode(data);
  /// final bytes = utf8.encode(json);
  ///
  /// await ICloudStorage.writeDocument(
  ///   containerId: 'iCloud.com.example.app',
  ///   relativePath: 'Documents/settings.json',
  ///   data: bytes,
  /// );
  /// ```
  static Future<void> writeDocument({
    required String containerId,
    required String relativePath,
    required Uint8List data,
  }) async {
    if (!_validateRelativePath(relativePath)) {
      throw InvalidArgumentException('invalid relativePath: $relativePath');
    }

    await ICloudStoragePlatform.instance.writeDocument(
      containerId: containerId,
      relativePath: relativePath,
      data: data,
    );
  }

  /// Check if a document exists using native document APIs
  ///
  /// This method is more efficient than [exists] as it uses native APIs
  /// without gathering all files.
  ///
  /// [containerId] is the iCloud Container Id.
  ///
  /// [relativePath] is the relative path of the file on iCloud
  ///
  /// Returns true if the file exists, false otherwise
  static Future<bool> documentExists({
    required String containerId,
    required String relativePath,
  }) async {
    if (!_validateRelativePath(relativePath)) {
      throw InvalidArgumentException('invalid relativePath: $relativePath');
    }

    return await ICloudStoragePlatform.instance.documentExists(
      containerId: containerId,
      relativePath: relativePath,
    );
  }

  /// Get document metadata without downloading content
  ///
  /// [containerId] is the iCloud Container Id.
  ///
  /// [relativePath] is the relative path of the file on iCloud
  ///
  /// Returns metadata about the file including:
  /// - sizeInBytes: File size
  /// - creationDate: Creation timestamp
  /// - modificationDate: Last modification timestamp
  /// - isDownloaded: Whether file is downloaded locally
  /// - hasUnresolvedConflicts: Whether file has sync conflicts
  ///
  /// Returns null if the file doesn't exist
  static Future<Map<String, dynamic>?> getDocumentMetadata({
    required String containerId,
    required String relativePath,
  }) async {
    if (!_validateRelativePath(relativePath)) {
      throw InvalidArgumentException('invalid relativePath: $relativePath');
    }

    return await ICloudStoragePlatform.instance.getDocumentMetadata(
      containerId: containerId,
      relativePath: relativePath,
    );
  }

  /// Read a JSON document from iCloud
  ///
  /// Convenience method that reads a document and parses it as JSON.
  ///
  /// [containerId] is the iCloud Container Id.
  ///
  /// [relativePath] is the relative path of the JSON file on iCloud
  ///
  /// Returns null if the file doesn't exist.
  /// Throws [InvalidArgumentException] if the file content is not valid JSON.
  ///
  /// Example:
  /// ```dart
  /// final settings = await ICloudStorage.readJsonDocument(
  ///   containerId: 'iCloud.com.example.app',
  ///   relativePath: 'Documents/settings.json',
  /// );
  /// if (settings != null) {
  ///   print('Dark mode: ${settings['darkMode']}');
  /// }
  /// ```
  static Future<Map<String, dynamic>?> readJsonDocument({
    required String containerId,
    required String relativePath,
  }) async {
    final bytes = await readDocument(
      containerId: containerId,
      relativePath: relativePath,
    );

    if (bytes == null) return null;

    try {
      final json = utf8.decode(bytes);
      return jsonDecode(json) as Map<String, dynamic>;
    } catch (e) {
      throw InvalidArgumentException('Invalid JSON in document: $e');
    }
  }

  /// Write a JSON document to iCloud
  ///
  /// Convenience method that encodes a Map as JSON and writes it to iCloud.
  ///
  /// [containerId] is the iCloud Container Id.
  ///
  /// [relativePath] is the relative path of the JSON file on iCloud
  ///
  /// [data] is the Map to encode as JSON
  ///
  /// Example:
  /// ```dart
  /// await ICloudStorage.writeJsonDocument(
  ///   containerId: 'iCloud.com.example.app',
  ///   relativePath: 'Documents/settings.json',
  ///   data: {
  ///     'darkMode': true,
  ///     'language': 'en',
  ///     'version': 2,
  ///   },
  /// );
  /// ```
  static Future<void> writeJsonDocument({
    required String containerId,
    required String relativePath,
    required Map<String, dynamic> data,
  }) async {
    final json = jsonEncode(data);
    final bytes = utf8.encode(json);

    await writeDocument(
      containerId: containerId,
      relativePath: relativePath,
      data: bytes,
    );
  }

  /// Update a document with automatic conflict resolution
  ///
  /// This method safely handles concurrent updates by:
  /// 1. Reading the current document
  /// 2. Applying your changes
  /// 3. Writing back with conflict detection
  ///
  /// If the document doesn't exist, it will be created with the
  /// result of calling updater with an empty Uint8List.
  ///
  /// [containerId] is the iCloud Container Id.
  ///
  /// [relativePath] is the relative path of the file on iCloud
  ///
  /// [updater] is a function that receives the current data and returns
  /// the updated data
  ///
  /// Example:
  /// ```dart
  /// await ICloudStorage.updateDocument(
  ///   containerId: 'iCloud.com.example.app',
  ///   relativePath: 'Documents/counter.txt',
  ///   updater: (currentData) {
  ///     final current = currentData.isEmpty
  ///         ? 0
  ///         : int.parse(utf8.decode(currentData));
  ///     return utf8.encode((current + 1).toString());
  ///   },
  /// );
  /// ```
  static Future<void> updateDocument({
    required String containerId,
    required String relativePath,
    required Uint8List Function(Uint8List currentData) updater,
  }) async {
    // Read current content (or empty if doesn't exist)
    final currentData = await readDocument(
          containerId: containerId,
          relativePath: relativePath,
        ) ??
        Uint8List(0);

    // Apply changes
    final newData = updater(currentData);

    // Write back
    await writeDocument(
      containerId: containerId,
      relativePath: relativePath,
      data: newData,
    );
  }
}<|MERGE_RESOLUTION|>--- conflicted
+++ resolved
@@ -138,12 +138,8 @@
   ///   Example: 'settings/config.json' or just 'data.db'
   ///
   /// [onProgress] is an optional callback to track the progress of the
-<<<<<<< HEAD
-  /// upload. It takes a stream of double values (percentage of data uploaded).
-=======
   /// upload. It takes a Stream&lt;double&gt; as input, which is the percentage of
   /// the data being uploaded.
->>>>>>> 3c714ce9
   ///
   /// The returned future completes without waiting for the file to be uploaded
   /// to iCloud
@@ -196,13 +192,8 @@
   /// directly - it's more efficient and handles downloading automatically.
   ///
   /// [onProgress] is an optional callback to track the progress of the
-<<<<<<< HEAD
-  /// download. It takes a stream of double values (percentage of data
-  /// downloaded).
-=======
   /// download. It takes a Stream&lt;double&gt; as input, which is the percentage of
   /// the data being downloaded.
->>>>>>> 3c714ce9
   ///
   /// Returns true if the download was initiated successfully, false otherwise.
   /// The returned future completes without waiting for the file to be
