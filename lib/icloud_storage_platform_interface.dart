--- conflicted
+++ resolved
@@ -67,12 +67,8 @@
   /// iCloud.
   ///
   /// [onProgress] is an optional callback to track the progress of the
-<<<<<<< HEAD
-  /// upload. It takes a stream of double values (percentage of data uploaded).
-=======
   /// upload. It takes a Stream&lt;double&gt; as input, which is the percentage of
   /// the data being uploaded.
->>>>>>> 3c714ce9
   ///
   /// The returned future completes without waiting for the file to be uploaded
   /// to iCloud.
@@ -95,13 +91,8 @@
   /// [destinationFilePath] is the full path of the local file to be saved as.
   ///
   /// [onProgress] is an optional callback to track the progress of the
-<<<<<<< HEAD
-  /// download. It takes a stream of double values (percentage of data
-  /// downloaded).
-=======
   /// download. It takes a Stream&lt;double&gt; as input, which is the percentage of
   /// the data being downloaded.
->>>>>>> 3c714ce9
   ///
   /// The returned future completes without waiting for the file to be
   /// downloaded.
